"use strict";
var __importStar = (this && this.__importStar) || function (mod) {
    if (mod && mod.__esModule) return mod;
    var result = {};
    if (mod != null) for (var k in mod) if (Object.hasOwnProperty.call(mod, k)) result[k] = mod[k];
    result["default"] = mod;
    return result;
};
var __importDefault = (this && this.__importDefault) || function (mod) {
    return (mod && mod.__esModule) ? mod : { "default": mod };
};
Object.defineProperty(exports, "__esModule", { value: true });
const core = __importStar(require("@actions/core"));
const http = __importStar(require("@actions/http-client"));
const auth = __importStar(require("@actions/http-client/auth"));
const file_url_1 = __importDefault(require("file-url"));
const fs = __importStar(require("fs"));
const jsonschema = __importStar(require("jsonschema"));
const path = __importStar(require("path"));
const zlib_1 = __importDefault(require("zlib"));
const fingerprints = __importStar(require("./fingerprints"));
const sharedEnv = __importStar(require("./shared-environment"));
const util = __importStar(require("./util"));
// Takes a list of paths to sarif files and combines them together,
// returning the contents of the combined sarif file.
function combineSarifFiles(sarifFiles) {
    let combinedSarif = {
        version: null,
        runs: []
    };
    for (let sarifFile of sarifFiles) {
        let sarifObject = JSON.parse(fs.readFileSync(sarifFile, 'utf8'));
        // Check SARIF version
        if (combinedSarif.version === null) {
            combinedSarif.version = sarifObject.version;
        }
        else if (combinedSarif.version !== sarifObject.version) {
            throw "Different SARIF versions encountered: " + combinedSarif.version + " and " + sarifObject.version;
        }
        combinedSarif.runs.push(...sarifObject.runs);
    }
    return JSON.stringify(combinedSarif);
}
exports.combineSarifFiles = combineSarifFiles;
// Upload the given payload.
// If the request fails then this will retry a small number of times.
async function uploadPayload(payload) {
    core.info('Uploading results');
    // If in test mode we don't want to upload the results
    const testMode = process.env['TEST_MODE'] === 'true' || false;
    if (testMode) {
        return true;
    }
    const githubToken = core.getInput('token');
    const ph = new auth.BearerCredentialHandler(githubToken);
    const client = new http.HttpClient('Code Scanning : Upload SARIF', [ph]);
    const url = 'https://api.github.com/repos/' + process.env['GITHUB_REPOSITORY'] + '/code-scanning/analysis';
    // Make up to 4 attempts to upload, and sleep for these
    // number of seconds between each attempt.
    // We don't want to backoff too much to avoid wasting action
    // minutes, but just waiting a little bit could maybe help.
    const backoffPeriods = [1, 5, 15];
    for (let attempt = 0; attempt <= backoffPeriods.length; attempt++) {
        const res = await client.put(url, payload);
        core.debug('response status: ' + res.message.statusCode);
        const statusCode = res.message.statusCode;
        if (statusCode === 202) {
            core.info("Successfully uploaded results");
            return true;
        }
        const requestID = res.message.headers["x-github-request-id"];
        // On any other status code that's not 5xx mark the upload as failed
        if (!statusCode || statusCode < 500 || statusCode >= 600) {
            core.setFailed('Upload failed (' + requestID + '): (' + statusCode + ') ' + await res.readBody());
            return false;
        }
        // On a 5xx status code we may retry the request
        if (attempt < backoffPeriods.length) {
            // Log the failure as a warning but don't mark the action as failed yet
            core.warning('Upload attempt (' + (attempt + 1) + ' of ' + (backoffPeriods.length + 1) +
                ') failed (' + requestID + '). Retrying in ' + backoffPeriods[attempt] +
                ' seconds: (' + statusCode + ') ' + await res.readBody());
            // Sleep for the backoff period
            await new Promise(r => setTimeout(r, backoffPeriods[attempt] * 1000));
            continue;
        }
        else {
            // If the upload fails with 5xx then we assume it is a temporary problem
            // and not an error that the user has caused or can fix.
            // We avoid marking the job as failed to avoid breaking CI workflows.
            core.error('Upload failed (' + requestID + '): (' + statusCode + ') ' + await res.readBody());
            return false;
        }
    }
    return false;
}
// Uploads a single sarif file or a directory of sarif files
// depending on what the path happens to refer to.
// Returns true iff the upload occurred and succeeded
async function upload(input) {
    if (fs.lstatSync(input).isDirectory()) {
        const sarifFiles = fs.readdirSync(input)
            .filter(f => f.endsWith(".sarif"))
            .map(f => path.resolve(input, f));
        if (sarifFiles.length === 0) {
            core.setFailed("No SARIF files found to upload in \"" + input + "\".");
            return false;
        }
        return await uploadFiles(sarifFiles);
    }
    else {
        return await uploadFiles([input]);
    }
}
exports.upload = upload;
// Counts the number of results in the given SARIF file
function countResultsInSarif(sarif) {
    let numResults = 0;
    for (const run of JSON.parse(sarif).runs) {
        numResults += run.results.length;
    }
    return numResults;
}
exports.countResultsInSarif = countResultsInSarif;
// Validates that the given file path refers to a valid SARIF file.
// Returns a non-empty list of error message if the file is invalid,
// otherwise returns the empty list if the file is valid.
function validateSarifFileSchema(sarifFilePath) {
    const sarif = JSON.parse(fs.readFileSync(sarifFilePath, 'utf8'));
    const schema = JSON.parse(fs.readFileSync(__dirname + '/../src/sarif_v2.1.0_schema.json', 'utf8'));
    const result = new jsonschema.Validator().validate(sarif, schema);
    if (result.valid) {
        return true;
    }
    else {
        // Set the failure message to the stacks of all the errors.
        // This should be of a manageable size and may even give enough to fix the error.
        const errorMessages = result.errors.map(e => "- " + e.stack);
        core.setFailed("Unable to upload \"" + sarifFilePath + "\" as it is not valid SARIF:\n" + errorMessages.join("\n"));
        // Also output the more verbose error messages in groups as these may be very large.
        for (const error of result.errors) {
            core.startGroup("Error details: " + error.stack);
            core.info(JSON.stringify(error, null, 2));
            core.endGroup();
        }
        return false;
    }
}
exports.validateSarifFileSchema = validateSarifFileSchema;
// Uploads the given set of sarif files.
// Returns true iff the upload occurred and succeeded
async function uploadFiles(sarifFiles) {
    core.startGroup("Uploading results");
<<<<<<< HEAD
    let succeeded = false;
    try {
        core.info("Uploading sarif files: " + JSON.stringify(sarifFiles));
        const sentinelEnvVar = "CODEQL_UPLOAD_SARIF";
        if (process.env[sentinelEnvVar]) {
            core.error("Aborting upload: only one run of the codeql/analyze or codeql/upload-sarif actions is allowed per job");
            return false;
        }
        core.exportVariable(sentinelEnvVar, sentinelEnvVar);
        // Validate that the files we were asked to upload are all valid SARIF files
        for (const file of sarifFiles) {
            if (!validateSarifFileSchema(file)) {
                return false;
            }
        }
        const commitOid = await util.getCommitOid();
        const workflowRunIDStr = util.getRequiredEnvParam('GITHUB_RUN_ID');
        const ref = util.getRef();
        const analysisKey = await util.getAnalysisKey();
        const analysisName = util.getRequiredEnvParam('GITHUB_WORKFLOW');
        const startedAt = process.env[sharedEnv.CODEQL_ACTION_STARTED_AT];
        let sarifPayload = combineSarifFiles(sarifFiles);
        sarifPayload = fingerprints.addFingerprints(sarifPayload);
        const zipped_sarif = zlib_1.default.gzipSync(sarifPayload).toString('base64');
        let checkoutPath = core.getInput('checkout_path');
        let checkoutURI = file_url_1.default(checkoutPath);
        const workflowRunID = parseInt(workflowRunIDStr, 10);
        if (Number.isNaN(workflowRunID)) {
            core.setFailed('GITHUB_RUN_ID must define a non NaN workflow run ID');
            return false;
        }
        let matrix = core.getInput('matrix');
        if (matrix === "null" || matrix === "") {
            matrix = undefined;
        }
        const toolNames = util.getToolNames(sarifPayload);
        const payload = JSON.stringify({
            "commit_oid": commitOid,
            "ref": ref,
            "analysis_key": analysisKey,
            "analysis_name": analysisName,
            "sarif": zipped_sarif,
            "workflow_run_id": workflowRunID,
            "checkout_uri": checkoutURI,
            "environment": matrix,
            "started_at": startedAt,
            "tool_names": toolNames,
        });
        // Log some useful debug info about the info
        core.debug("Raw upload size: " + sarifPayload.length + " bytes");
        core.debug("Base64 zipped upload size: " + zipped_sarif.length + " bytes");
        core.debug("Number of results in upload: " + countResultsInSarif(sarifPayload));
        // Make the upload
        succeeded = await uploadPayload(payload);
=======
    const sentinelEnvVar = "CODEQL_UPLOAD_SARIF";
    if (process.env[sentinelEnvVar]) {
        core.error("Aborting upload: only one run of the codeql/analyze or codeql/upload-sarif actions is allowed per job");
        return false;
    }
    core.exportVariable(sentinelEnvVar, sentinelEnvVar);
    const commitOid = await util.getCommitOid();
    const workflowRunIDStr = util.getRequiredEnvParam('GITHUB_RUN_ID');
    const ref = util.getRef();
    const analysisKey = await util.getAnalysisKey();
    const analysisName = util.getRequiredEnvParam('GITHUB_WORKFLOW');
    const startedAt = process.env[sharedEnv.CODEQL_ACTION_STARTED_AT];
    core.info("Uploading sarif files: " + JSON.stringify(sarifFiles));
    let sarifPayload = combineSarifFiles(sarifFiles);
    sarifPayload = fingerprints.addFingerprints(sarifPayload);
    const zipped_sarif = zlib_1.default.gzipSync(sarifPayload).toString('base64');
    let checkoutPath = core.getInput('checkout_path');
    let checkoutURI = file_url_1.default(checkoutPath);
    const workflowRunID = parseInt(workflowRunIDStr, 10);
    if (Number.isNaN(workflowRunID)) {
        core.setFailed('GITHUB_RUN_ID must define a non NaN workflow run ID');
        return false;
>>>>>>> 042ab541
    }
    let matrix = core.getInput('matrix');
    if (matrix === "null" || matrix === "") {
        matrix = undefined;
    }
    const toolNames = util.getToolNames(sarifPayload);
    const payload = JSON.stringify({
        "commit_oid": commitOid,
        "ref": ref,
        "analysis_key": analysisKey,
        "analysis_name": analysisName,
        "sarif": zipped_sarif,
        "workflow_run_id": workflowRunID,
        "checkout_uri": checkoutURI,
        "environment": matrix,
        "started_at": startedAt,
        "tool_names": toolNames,
    });
    // Log some useful debug info about the info
    core.debug("Raw upload size: " + sarifPayload.length + " bytes");
    core.debug("Base64 zipped upload size: " + zipped_sarif.length + " bytes");
    core.debug("Number of results in upload: " + countResultsInSarif(sarifPayload));
    // Make the upload
    const succeeded = await uploadPayload(payload);
    core.endGroup();
    return succeeded;
}
//# sourceMappingURL=upload-lib.js.map<|MERGE_RESOLUTION|>--- conflicted
+++ resolved
@@ -151,75 +151,25 @@
 // Returns true iff the upload occurred and succeeded
 async function uploadFiles(sarifFiles) {
     core.startGroup("Uploading results");
-<<<<<<< HEAD
-    let succeeded = false;
-    try {
-        core.info("Uploading sarif files: " + JSON.stringify(sarifFiles));
-        const sentinelEnvVar = "CODEQL_UPLOAD_SARIF";
-        if (process.env[sentinelEnvVar]) {
-            core.error("Aborting upload: only one run of the codeql/analyze or codeql/upload-sarif actions is allowed per job");
-            return false;
-        }
-        core.exportVariable(sentinelEnvVar, sentinelEnvVar);
-        // Validate that the files we were asked to upload are all valid SARIF files
-        for (const file of sarifFiles) {
-            if (!validateSarifFileSchema(file)) {
-                return false;
-            }
-        }
-        const commitOid = await util.getCommitOid();
-        const workflowRunIDStr = util.getRequiredEnvParam('GITHUB_RUN_ID');
-        const ref = util.getRef();
-        const analysisKey = await util.getAnalysisKey();
-        const analysisName = util.getRequiredEnvParam('GITHUB_WORKFLOW');
-        const startedAt = process.env[sharedEnv.CODEQL_ACTION_STARTED_AT];
-        let sarifPayload = combineSarifFiles(sarifFiles);
-        sarifPayload = fingerprints.addFingerprints(sarifPayload);
-        const zipped_sarif = zlib_1.default.gzipSync(sarifPayload).toString('base64');
-        let checkoutPath = core.getInput('checkout_path');
-        let checkoutURI = file_url_1.default(checkoutPath);
-        const workflowRunID = parseInt(workflowRunIDStr, 10);
-        if (Number.isNaN(workflowRunID)) {
-            core.setFailed('GITHUB_RUN_ID must define a non NaN workflow run ID');
-            return false;
-        }
-        let matrix = core.getInput('matrix');
-        if (matrix === "null" || matrix === "") {
-            matrix = undefined;
-        }
-        const toolNames = util.getToolNames(sarifPayload);
-        const payload = JSON.stringify({
-            "commit_oid": commitOid,
-            "ref": ref,
-            "analysis_key": analysisKey,
-            "analysis_name": analysisName,
-            "sarif": zipped_sarif,
-            "workflow_run_id": workflowRunID,
-            "checkout_uri": checkoutURI,
-            "environment": matrix,
-            "started_at": startedAt,
-            "tool_names": toolNames,
-        });
-        // Log some useful debug info about the info
-        core.debug("Raw upload size: " + sarifPayload.length + " bytes");
-        core.debug("Base64 zipped upload size: " + zipped_sarif.length + " bytes");
-        core.debug("Number of results in upload: " + countResultsInSarif(sarifPayload));
-        // Make the upload
-        succeeded = await uploadPayload(payload);
-=======
+    core.info("Uploading sarif files: " + JSON.stringify(sarifFiles));
     const sentinelEnvVar = "CODEQL_UPLOAD_SARIF";
     if (process.env[sentinelEnvVar]) {
         core.error("Aborting upload: only one run of the codeql/analyze or codeql/upload-sarif actions is allowed per job");
         return false;
     }
     core.exportVariable(sentinelEnvVar, sentinelEnvVar);
+    // Validate that the files we were asked to upload are all valid SARIF files
+    for (const file of sarifFiles) {
+        if (!validateSarifFileSchema(file)) {
+            return false;
+        }
+    }
     const commitOid = await util.getCommitOid();
     const workflowRunIDStr = util.getRequiredEnvParam('GITHUB_RUN_ID');
     const ref = util.getRef();
     const analysisKey = await util.getAnalysisKey();
     const analysisName = util.getRequiredEnvParam('GITHUB_WORKFLOW');
     const startedAt = process.env[sharedEnv.CODEQL_ACTION_STARTED_AT];
-    core.info("Uploading sarif files: " + JSON.stringify(sarifFiles));
     let sarifPayload = combineSarifFiles(sarifFiles);
     sarifPayload = fingerprints.addFingerprints(sarifPayload);
     const zipped_sarif = zlib_1.default.gzipSync(sarifPayload).toString('base64');
@@ -229,7 +179,6 @@
     if (Number.isNaN(workflowRunID)) {
         core.setFailed('GITHUB_RUN_ID must define a non NaN workflow run ID');
         return false;
->>>>>>> 042ab541
     }
     let matrix = core.getInput('matrix');
     if (matrix === "null" || matrix === "") {
