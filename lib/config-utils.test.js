--- conflicted
+++ resolved
@@ -56,11 +56,7 @@
 ava_1.default("load empty config", async (t) => {
     return await util.withTmpDir(async (tmpDir) => {
         const logger = logging_1.getRunnerLogger(true);
-<<<<<<< HEAD
         const languages = [languages_1.Language.javascript, languages_1.Language.python];
-=======
-        const languages = "javascript,python";
->>>>>>> 245c02cf
         const codeQL = codeql_1.setCodeQL({
             async resolveQueries() {
                 return {
@@ -70,13 +66,8 @@
                 };
             },
         });
-<<<<<<< HEAD
         const config = await configUtils.initConfig(languages, undefined, undefined, tmpDir, tmpDir, codeQL, tmpDir, 'token', 'https://github.example.com', logger);
         t.deepEqual(config, await configUtils.getDefaultConfig(languages, undefined, tmpDir, tmpDir, codeQL, tmpDir, 'https://github.example.com', logger));
-=======
-        const config = await configUtils.initConfig(languages, undefined, undefined, { owner: "github", repo: "example " }, tmpDir, tmpDir, codeQL, tmpDir, "token", "https://github.example.com", logger);
-        t.deepEqual(config, await configUtils.getDefaultConfig(languages, undefined, { owner: "github", repo: "example " }, tmpDir, tmpDir, codeQL, tmpDir, "token", "https://github.example.com", logger));
->>>>>>> 245c02cf
     });
 });
 ava_1.default("loading config saves config", async (t) => {
@@ -95,11 +86,7 @@
         t.false(fs.existsSync(configUtils.getPathToParsedConfigFile(tmpDir)));
         // Sanity check that getConfig returns undefined before we have called initConfig
         t.deepEqual(await configUtils.getConfig(tmpDir, logger), undefined);
-<<<<<<< HEAD
-        const config1 = await configUtils.initConfig([languages_1.Language.javascript, languages_1.Language.python], undefined, undefined, tmpDir, tmpDir, codeQL, tmpDir, 'token', 'https://github.example.com', logger);
-=======
-        const config1 = await configUtils.initConfig("javascript,python", undefined, undefined, { owner: "github", repo: "example " }, tmpDir, tmpDir, codeQL, tmpDir, "token", "https://github.example.com", logger);
->>>>>>> 245c02cf
+        const config1 = await configUtils.initConfig([languages_1.Language.javascript, languages_1.Language.python], undefined, undefined, tmpDir, tmpDir, codeQL, tmpDir, "token", "https://github.example.com", logger);
         // The saved config file should now exist
         t.true(fs.existsSync(configUtils.getPathToParsedConfigFile(tmpDir)));
         // And that same newly-initialised config should now be returned by getConfig
@@ -110,13 +97,8 @@
 ava_1.default("load input outside of workspace", async (t) => {
     return await util.withTmpDir(async (tmpDir) => {
         try {
-<<<<<<< HEAD
-            await configUtils.initConfig([], undefined, '../input', tmpDir, tmpDir, codeql_1.getCachedCodeQL(), tmpDir, 'token', 'https://github.example.com', logging_1.getRunnerLogger(true));
-            throw new Error('initConfig did not throw error');
-=======
-            await configUtils.initConfig(undefined, undefined, "../input", { owner: "github", repo: "example " }, tmpDir, tmpDir, codeql_1.getCachedCodeQL(), tmpDir, "token", "https://github.example.com", logging_1.getRunnerLogger(true));
+            await configUtils.initConfig([], undefined, '../input', tmpDir, tmpDir, codeql_1.getCachedCodeQL(), tmpDir, "token", "https://github.example.com", logging_1.getRunnerLogger(true));
             throw new Error("initConfig did not throw error");
->>>>>>> 245c02cf
         }
         catch (err) {
             t.deepEqual(err, new Error(configUtils.getConfigFileOutsideWorkspaceErrorMessage(path.join(tmpDir, "../input"))));
@@ -128,13 +110,8 @@
         // no filename given, just a repo
         const configFile = "octo-org/codeql-config@main";
         try {
-<<<<<<< HEAD
-            await configUtils.initConfig([], undefined, configFile, tmpDir, tmpDir, codeql_1.getCachedCodeQL(), tmpDir, 'token', 'https://github.example.com', logging_1.getRunnerLogger(true));
-            throw new Error('initConfig did not throw error');
-=======
-            await configUtils.initConfig(undefined, undefined, configFile, { owner: "github", repo: "example " }, tmpDir, tmpDir, codeql_1.getCachedCodeQL(), tmpDir, "token", "https://github.example.com", logging_1.getRunnerLogger(true));
+            await configUtils.initConfig([], undefined, configFile, tmpDir, tmpDir, codeql_1.getCachedCodeQL(), tmpDir, "token", "https://github.example.com", logging_1.getRunnerLogger(true));
             throw new Error("initConfig did not throw error");
->>>>>>> 245c02cf
         }
         catch (err) {
             t.deepEqual(err, new Error(configUtils.getConfigFileRepoFormatInvalidMessage("octo-org/codeql-config@main")));
@@ -143,21 +120,12 @@
 });
 ava_1.default("load non-existent input", async (t) => {
     return await util.withTmpDir(async (tmpDir) => {
-<<<<<<< HEAD
         const languages = [languages_1.Language.javascript];
         const configFile = 'input';
         t.false(fs.existsSync(path.join(tmpDir, configFile)));
         try {
-            await configUtils.initConfig(languages, undefined, configFile, tmpDir, tmpDir, codeql_1.getCachedCodeQL(), tmpDir, 'token', 'https://github.example.com', logging_1.getRunnerLogger(true));
-            throw new Error('initConfig did not throw error');
-=======
-        const languages = "javascript";
-        const configFile = "input";
-        t.false(fs.existsSync(path.join(tmpDir, configFile)));
-        try {
-            await configUtils.initConfig(languages, undefined, configFile, { owner: "github", repo: "example " }, tmpDir, tmpDir, codeql_1.getCachedCodeQL(), tmpDir, "token", "https://github.example.com", logging_1.getRunnerLogger(true));
+            await configUtils.initConfig(languages, undefined, configFile, tmpDir, tmpDir, codeql_1.getCachedCodeQL(), tmpDir, "token", "https://github.example.com", logging_1.getRunnerLogger(true));
             throw new Error("initConfig did not throw error");
->>>>>>> 245c02cf
         }
         catch (err) {
             t.deepEqual(err, new Error(configUtils.getConfigFileDoesNotExistErrorMessage(path.join(tmpDir, "input"))));
@@ -209,15 +177,9 @@
             toolCacheDir: tmpDir,
             codeQLCmd: codeQL.getPath(),
         };
-<<<<<<< HEAD
         const languages = [languages_1.Language.javascript];
         const configFilePath = createConfigFile(inputFileContents, tmpDir);
-        const actualConfig = await configUtils.initConfig(languages, undefined, configFilePath, tmpDir, tmpDir, codeQL, tmpDir, 'token', 'https://github.example.com', logging_1.getRunnerLogger(true));
-=======
-        const languages = "javascript";
-        const configFilePath = createConfigFile(inputFileContents, tmpDir);
-        const actualConfig = await configUtils.initConfig(languages, undefined, configFilePath, { owner: "github", repo: "example " }, tmpDir, tmpDir, codeQL, tmpDir, "token", "https://github.example.com", logging_1.getRunnerLogger(true));
->>>>>>> 245c02cf
+        const actualConfig = await configUtils.initConfig(languages, undefined, configFilePath, tmpDir, tmpDir, codeQL, tmpDir, "token", "https://github.example.com", logging_1.getRunnerLogger(true));
         // Should exactly equal the object we constructed earlier
         t.deepEqual(actualConfig, expectedConfig);
     });
@@ -250,17 +212,10 @@
         const inputFileContents = `
       paths:
         - foo`;
-<<<<<<< HEAD
-        fs.mkdirSync(path.join(tmpDir, 'foo'));
+        fs.mkdirSync(path.join(tmpDir, "foo"));
         const languages = [languages_1.Language.javascript];
         const configFilePath = createConfigFile(inputFileContents, tmpDir);
-        await configUtils.initConfig(languages, undefined, configFilePath, tmpDir, tmpDir, codeQL, tmpDir, 'token', 'https://github.example.com', logging_1.getRunnerLogger(true));
-=======
-        fs.mkdirSync(path.join(tmpDir, "foo"));
-        const languages = "javascript";
-        const configFilePath = createConfigFile(inputFileContents, tmpDir);
-        await configUtils.initConfig(languages, undefined, configFilePath, { owner: "github", repo: "example " }, tmpDir, tmpDir, codeQL, tmpDir, "token", "https://github.example.com", logging_1.getRunnerLogger(true));
->>>>>>> 245c02cf
+        await configUtils.initConfig(languages, undefined, configFilePath, tmpDir, tmpDir, codeQL, tmpDir, "token", "https://github.example.com", logging_1.getRunnerLogger(true));
         // Check resolve queries was called correctly
         t.deepEqual(resolveQueriesArgs.length, 1);
         t.deepEqual(resolveQueriesArgs[0].queries, [
@@ -302,13 +257,8 @@
                 return queriesToResolvedQueryForm(queries);
             },
         });
-<<<<<<< HEAD
-        const languages = [languages_1.Language.javascript];
-        const config = await configUtils.initConfig(languages, undefined, configFilePath, tmpDir, tmpDir, codeQL, tmpDir, 'token', 'https://github.example.com', logging_1.getRunnerLogger(true));
-=======
-        const languages = "javascript";
-        const config = await configUtils.initConfig(languages, undefined, configFilePath, { owner: "github", repo: "example " }, tmpDir, tmpDir, codeQL, tmpDir, "token", "https://github.example.com", logging_1.getRunnerLogger(true));
->>>>>>> 245c02cf
+        const languages = [languages_1.Language.javascript];
+        const config = await configUtils.initConfig(languages, undefined, configFilePath, tmpDir, tmpDir, codeQL, tmpDir, "token", "https://github.example.com", logging_1.getRunnerLogger(true));
         // Check resolveQueries was called correctly
         // It'll be called once for the default queries
         // and once for `./foo` from the config file.
@@ -339,13 +289,8 @@
                 return queriesToResolvedQueryForm(queries);
             },
         });
-<<<<<<< HEAD
-        const languages = [languages_1.Language.javascript];
-        const config = await configUtils.initConfig(languages, queries, configFilePath, tmpDir, tmpDir, codeQL, tmpDir, 'token', 'https://github.example.com', logging_1.getRunnerLogger(true));
-=======
-        const languages = "javascript";
-        const config = await configUtils.initConfig(languages, queries, configFilePath, { owner: "github", repo: "example " }, tmpDir, tmpDir, codeQL, tmpDir, "token", "https://github.example.com", logging_1.getRunnerLogger(true));
->>>>>>> 245c02cf
+        const languages = [languages_1.Language.javascript];
+        const config = await configUtils.initConfig(languages, queries, configFilePath, tmpDir, tmpDir, codeQL, tmpDir, "token", "https://github.example.com", logging_1.getRunnerLogger(true));
         // Check resolveQueries was called correctly
         // It'll be called once for the default queries and once for `./override`,
         // but won't be called for './foo' from the config file.
@@ -375,13 +320,8 @@
                 return queriesToResolvedQueryForm(queries);
             },
         });
-<<<<<<< HEAD
-        const languages = [languages_1.Language.javascript];
-        const config = await configUtils.initConfig(languages, queries, configFilePath, tmpDir, tmpDir, codeQL, tmpDir, 'token', 'https://github.example.com', logging_1.getRunnerLogger(true));
-=======
-        const languages = "javascript";
-        const config = await configUtils.initConfig(languages, queries, configFilePath, { owner: "github", repo: "example " }, tmpDir, tmpDir, codeQL, tmpDir, "token", "https://github.example.com", logging_1.getRunnerLogger(true));
->>>>>>> 245c02cf
+        const languages = [languages_1.Language.javascript];
+        const config = await configUtils.initConfig(languages, queries, configFilePath, tmpDir, tmpDir, codeQL, tmpDir, "token", "https://github.example.com", logging_1.getRunnerLogger(true));
         // Check resolveQueries was called correctly
         // It'll be called once for `./workflow-query`,
         // but won't be called for the default one since that was disabled
@@ -405,13 +345,8 @@
                 return queriesToResolvedQueryForm(queries);
             },
         });
-<<<<<<< HEAD
-        const languages = [languages_1.Language.javascript];
-        const config = await configUtils.initConfig(languages, queries, undefined, tmpDir, tmpDir, codeQL, tmpDir, 'token', 'https://github.example.com', logging_1.getRunnerLogger(true));
-=======
-        const languages = "javascript";
-        const config = await configUtils.initConfig(languages, queries, undefined, { owner: "github", repo: "example " }, tmpDir, tmpDir, codeQL, tmpDir, "token", "https://github.example.com", logging_1.getRunnerLogger(true));
->>>>>>> 245c02cf
+        const languages = [languages_1.Language.javascript];
+        const config = await configUtils.initConfig(languages, queries, undefined, tmpDir, tmpDir, codeQL, tmpDir, "token", "https://github.example.com", logging_1.getRunnerLogger(true));
         // Check resolveQueries was called correctly:
         // It'll be called once for the default queries,
         // and then once for each of the two queries from the workflow
@@ -448,13 +383,8 @@
                 return queriesToResolvedQueryForm(queries);
             },
         });
-<<<<<<< HEAD
-        const languages = [languages_1.Language.javascript];
-        const config = await configUtils.initConfig(languages, queries, configFilePath, tmpDir, tmpDir, codeQL, tmpDir, 'token', 'https://github.example.com', logging_1.getRunnerLogger(true));
-=======
-        const languages = "javascript";
-        const config = await configUtils.initConfig(languages, queries, configFilePath, { owner: "github", repo: "example " }, tmpDir, tmpDir, codeQL, tmpDir, "token", "https://github.example.com", logging_1.getRunnerLogger(true));
->>>>>>> 245c02cf
+        const languages = [languages_1.Language.javascript];
+        const config = await configUtils.initConfig(languages, queries, configFilePath, tmpDir, tmpDir, codeQL, tmpDir, "token", "https://github.example.com", logging_1.getRunnerLogger(true));
         // Check resolveQueries was called correctly
         // It'll be called once for the default queries,
         // once for each of additional1 and additional2,
@@ -476,13 +406,8 @@
 });
 ava_1.default("Invalid queries in workflow file handled correctly", async (t) => {
     return await util.withTmpDir(async (tmpDir) => {
-<<<<<<< HEAD
         const queries = 'foo/bar@v1@v3';
         const languages = [languages_1.Language.javascript];
-=======
-        const queries = "foo/bar@v1@v3";
-        const languages = "javascript";
->>>>>>> 245c02cf
         // This function just needs to be type-correct; it doesn't need to do anything,
         // since we're deliberately passing in invalid data
         const codeQL = codeql_1.setCodeQL({
@@ -497,13 +422,8 @@
             },
         });
         try {
-<<<<<<< HEAD
-            await configUtils.initConfig(languages, queries, undefined, tmpDir, tmpDir, codeQL, tmpDir, 'token', 'https://github.example.com', logging_1.getRunnerLogger(true));
-            t.fail('initConfig did not throw error');
-=======
-            await configUtils.initConfig(languages, queries, undefined, { owner: "github", repo: "example " }, tmpDir, tmpDir, codeQL, tmpDir, "token", "https://github.example.com", logging_1.getRunnerLogger(true));
+            await configUtils.initConfig(languages, queries, undefined, tmpDir, tmpDir, codeQL, tmpDir, "token", "https://github.example.com", logging_1.getRunnerLogger(true));
             t.fail("initConfig did not throw error");
->>>>>>> 245c02cf
         }
         catch (err) {
             t.deepEqual(err, new Error(configUtils.getQueryUsesInvalid(undefined, "foo/bar@v1@v3")));
@@ -542,17 +462,10 @@
         };
         const spyGetContents = mockGetContents(dummyResponse);
         // Create checkout directory for remote queries repository
-<<<<<<< HEAD
-        fs.mkdirSync(path.join(tmpDir, 'foo/bar/dev'), { recursive: true });
+        fs.mkdirSync(path.join(tmpDir, "foo/bar/dev"), { recursive: true });
         const configFile = 'octo-org/codeql-config/config.yaml@main';
         const languages = [languages_1.Language.javascript];
-        await configUtils.initConfig(languages, undefined, configFile, tmpDir, tmpDir, codeQL, tmpDir, 'token', 'https://github.example.com', logging_1.getRunnerLogger(true));
-=======
-        fs.mkdirSync(path.join(tmpDir, "foo/bar/dev"), { recursive: true });
-        const configFile = "octo-org/codeql-config/config.yaml@main";
-        const languages = "javascript";
-        await configUtils.initConfig(languages, undefined, configFile, { owner: "github", repo: "example " }, tmpDir, tmpDir, codeQL, tmpDir, "token", "https://github.example.com", logging_1.getRunnerLogger(true));
->>>>>>> 245c02cf
+        await configUtils.initConfig(languages, undefined, configFile, tmpDir, tmpDir, codeQL, tmpDir, "token", "https://github.example.com", logging_1.getRunnerLogger(true));
         t.assert(spyGetContents.called);
     });
 });
@@ -562,13 +475,8 @@
         mockGetContents(dummyResponse);
         const repoReference = "octo-org/codeql-config/config.yaml@main";
         try {
-<<<<<<< HEAD
-            await configUtils.initConfig([], undefined, repoReference, tmpDir, tmpDir, codeql_1.getCachedCodeQL(), tmpDir, 'token', 'https://github.example.com', logging_1.getRunnerLogger(true));
-            throw new Error('initConfig did not throw error');
-=======
-            await configUtils.initConfig(undefined, undefined, repoReference, { owner: "github", repo: "example " }, tmpDir, tmpDir, codeql_1.getCachedCodeQL(), tmpDir, "token", "https://github.example.com", logging_1.getRunnerLogger(true));
+            await configUtils.initConfig([], undefined, repoReference, tmpDir, tmpDir, codeql_1.getCachedCodeQL(), tmpDir, "token", "https://github.example.com", logging_1.getRunnerLogger(true));
             throw new Error("initConfig did not throw error");
->>>>>>> 245c02cf
         }
         catch (err) {
             t.deepEqual(err, new Error(configUtils.getConfigFileDirectoryGivenMessage(repoReference)));
@@ -583,13 +491,8 @@
         mockGetContents(dummyResponse);
         const repoReference = "octo-org/codeql-config/config.yaml@main";
         try {
-<<<<<<< HEAD
-            await configUtils.initConfig([], undefined, repoReference, tmpDir, tmpDir, codeql_1.getCachedCodeQL(), tmpDir, 'token', 'https://github.example.com', logging_1.getRunnerLogger(true));
-            throw new Error('initConfig did not throw error');
-=======
-            await configUtils.initConfig(undefined, undefined, repoReference, { owner: "github", repo: "example " }, tmpDir, tmpDir, codeql_1.getCachedCodeQL(), tmpDir, "token", "https://github.example.com", logging_1.getRunnerLogger(true));
+            await configUtils.initConfig([], undefined, repoReference, tmpDir, tmpDir, codeql_1.getCachedCodeQL(), tmpDir, "token", "https://github.example.com", logging_1.getRunnerLogger(true));
             throw new Error("initConfig did not throw error");
->>>>>>> 245c02cf
         }
         catch (err) {
             t.deepEqual(err, new Error(configUtils.getConfigFileFormatInvalidMessage(repoReference)));
@@ -597,7 +500,6 @@
     });
 });
 ava_1.default("No detected languages", async (t) => {
-<<<<<<< HEAD
     mockListLanguages([]);
     try {
         await languages_1.getLanguages(undefined, { owner: 'github', repo: 'example ' }, 'token', 'https://github.example.com', logging_1.getRunnerLogger(true));
@@ -616,30 +518,6 @@
     catch (err) {
         t.deepEqual(err, new Error(languages_1.getUnknownLanguagesError(['ruby', 'english'])));
     }
-=======
-    return await util.withTmpDir(async (tmpDir) => {
-        mockListLanguages([]);
-        try {
-            await configUtils.initConfig(undefined, undefined, undefined, { owner: "github", repo: "example " }, tmpDir, tmpDir, codeql_1.getCachedCodeQL(), tmpDir, "token", "https://github.example.com", logging_1.getRunnerLogger(true));
-            throw new Error("initConfig did not throw error");
-        }
-        catch (err) {
-            t.deepEqual(err, new Error(configUtils.getNoLanguagesError()));
-        }
-    });
-});
-ava_1.default("Unknown languages", async (t) => {
-    return await util.withTmpDir(async (tmpDir) => {
-        const languages = "ruby,english";
-        try {
-            await configUtils.initConfig(languages, undefined, undefined, { owner: "github", repo: "example " }, tmpDir, tmpDir, codeql_1.getCachedCodeQL(), tmpDir, "token", "https://github.example.com", logging_1.getRunnerLogger(true));
-            throw new Error("initConfig did not throw error");
-        }
-        catch (err) {
-            t.deepEqual(err, new Error(configUtils.getUnknownLanguagesError(["ruby", "english"])));
-        }
-    });
->>>>>>> 245c02cf
 });
 function doInvalidInputTest(testName, inputFileContents, expectedErrorMessageGenerator) {
     ava_1.default(`load invalid input - ${testName}`, async (t) => {
@@ -653,23 +531,13 @@
                     };
                 },
             });
-<<<<<<< HEAD
             const languages = [languages_1.Language.javascript];
             const configFile = 'input';
-=======
-            const languages = "javascript";
-            const configFile = "input";
->>>>>>> 245c02cf
             const inputFile = path.join(tmpDir, configFile);
             fs.writeFileSync(inputFile, inputFileContents, "utf8");
             try {
-<<<<<<< HEAD
-                await configUtils.initConfig(languages, undefined, configFile, tmpDir, tmpDir, codeQL, tmpDir, 'token', 'https://github.example.com', logging_1.getRunnerLogger(true));
-                throw new Error('initConfig did not throw error');
-=======
-                await configUtils.initConfig(languages, undefined, configFile, { owner: "github", repo: "example " }, tmpDir, tmpDir, codeQL, tmpDir, "token", "https://github.example.com", logging_1.getRunnerLogger(true));
+                await configUtils.initConfig(languages, undefined, configFile, tmpDir, tmpDir, codeQL, tmpDir, "token", "https://github.example.com", logging_1.getRunnerLogger(true));
                 throw new Error("initConfig did not throw error");
->>>>>>> 245c02cf
             }
             catch (err) {
                 t.deepEqual(err, new Error(expectedErrorMessageGenerator(inputFile)));
